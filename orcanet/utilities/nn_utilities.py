--- conflicted
+++ resolved
@@ -1,6 +1,6 @@
 #!/usr/bin/env python
 # -*- coding: utf-8 -*-
-"""Utility functions used for training a NN."""
+"""Utility functions used for training a CNN."""
 
 import warnings
 import re
@@ -10,40 +10,33 @@
 import keras as ks
 from functools import reduce
 
-# ------------- Functions used for supplying images to the GPU -------------#
-
-
-def generate_batches_from_hdf5_file(cfg, filepath, f_size=None, zero_center_image=None, yield_mc_info=False):
+#------------- Functions used for supplying images to the GPU -------------#
+
+def generate_batches_from_hdf5_file(filepath, batchsize, n_bins, class_type, str_ident, f_size=None, zero_center_image=None, yield_mc_info=False, swap_col=None):
     """
     Generator that returns batches of (multiple-) images ('xs') and labels ('ys') from single or multiple h5 files.
-
-    Parameters
-    ----------
-    cfg : Object Settings
-        Contains all the configurable options in the OrcaNet scripts.
-    filepath : list
-        List that contains full filepath of the input h5 files, e.g. '/path/to/file/file.h5'.
-    f_size : int/None
-        Specifies the filesize (#images) of the .h5 file if not the whole .h5 file
-        but a fraction of it (e.g. 10%) should be used for yielding the xs/ys arrays.
-        This is important if you run fit_generator(epochs>1) with a filesize (and hence # of steps) that is smaller than the .h5 file.
-    zero_center_image : ndarray
-        mean_image of the x dataset used for zero-centering.
-    yield_mc_info : bool
-        Specifies if mc-infos (y_values) should be yielded as well.
-        The mc-infos are used for validation after training and validation is finished.
-    Yields
-    -------
-    output : tuple
-        A tuple which contains a full batch of images and labels (+ mc_info if yield_mc_info=True).
-
+    :param list filepath: List that contains full filepath of the input h5 files, e.g. '/path/to/file/file.h5'.
+    :param int batchsize: Size of the batches that should be generated. Ideally same as the chunksize in the h5 file.
+    :param tuple n_bins: Number of bins for each dimension (x,y,z,t) in the h5 file.
+    :param (int, str) class_type: Tuple with the umber of output classes and a string identifier to specify the exact output classes.
+                                  I.e. (2, 'muon-CC_to_elec-CC')
+    :param str str_ident: string identifier that specifies the projection type / model inputs in certain cases.
+    :param int/None f_size: Specifies the filesize (#images) of the .h5 file if not the whole .h5 file
+                       but a fraction of it (e.g. 10%) should be used for yielding the xs/ys arrays.
+                       This is important if you run fit_generator(epochs>1) with a filesize (and hence # of steps) that is smaller than the .h5 file.
+    :param ndarray zero_center_image: mean_image of the x dataset used for zero-centering.
+    :param bool yield_mc_info: Specifies if mc-infos (y_values) should be yielded as well.
+                               The mc-infos are used for evaluation after training and testing is finished.
+    :param bool/str swap_col: Specifies, if the index of the columns for xs should be swapped. Necessary for 3.5D nets.
+                          Currently available: 'yzt-x' -> [3,1,2,0] from [0,1,2,3]
+    :return: tuple output: Yields a tuple which contains a full batch of images and labels (+ mc_info if yield_mc_info=True).
     """
     n_files = len(filepath)
     dimensions = {}
     for i in range(n_files):
-        dimensions[i] = get_dimensions_encoding(cfg.n_bins[i], cfg.batchsize)
-
-    swap_4d_channels_dict = {'yzt-x': (0, 2, 3, 4, 1), 'xyt-z': (0, 1, 2, 4, 3), 't-xyz': (0, 4, 1, 2, 3), 'tyz-x': (0, 4, 2, 3, 1)}
+        dimensions[i] = get_dimensions_encoding(n_bins[i], batchsize)
+
+    swap_4d_channels_dict = {'yzt-x': (0, 2, 3, 4, 1), 'xyt-z': (0, 1, 2, 4, 3), 't-xyz': (0,4,1,2,3), 'tyz-x': (0,4,2,3,1)}
 
     while 1:
         f = {}
@@ -56,61 +49,61 @@
                           'is not equal to the f_size of the true .h5 file. Should be ok if you use the tb_callback.')
 
         n_entries = 0
-        while n_entries <= (f_size - cfg.batchsize):
+        while n_entries <= (f_size - batchsize):
             # create numpy arrays of input data (features)
             xs = {}
-            xs_list = []  # list of inputs for the Keras NN
+            xs_list = [] # list of inputs for the Keras NN
             for i in range(n_files):
-                xs[i] = f[i]['x'][n_entries:n_entries + cfg.batchsize]
+                xs[i] = f[i]['x'][n_entries : n_entries + batchsize]
                 xs[i] = np.reshape(xs[i], dimensions[i]).astype(np.float32)
 
             if zero_center_image is not None:
                 for i in range(n_files):
                     xs[i] = np.subtract(xs[i], zero_center_image[i])
 
-            if cfg.swap_4d_channels is not None:
+            if swap_col is not None:
+
                 # single image input
-                if cfg.swap_col == 'yzt-x' or cfg.swap_4d_channels == 'xyt-z':
-                    xs_list.append(np.transpose(xs, swap_4d_channels_dict[cfg.swap_4d_channels]))
-                elif cfg.swap_4d_channels == 'xyz-t_and_yzt-x':
-                    xs_list.append(xs[0])  # xyzt
+                if swap_col == 'yzt-x' or swap_col == 'xyt-z':
+                    xs_list.append(np.transpose(xs, swap_4d_channels_dict[swap_col]))
+                elif swap_col == 'xyz-t_and_yzt-x':
+                    xs_list.append(xs[0]) # xyzt
                     xs_yzt_x = np.transpose(xs[0], swap_4d_channels_dict['yzt-x'])
                     xs_list.append(xs_yzt_x)
 
-                elif 'xyz-t_and_yzt-x' + 'multi_input_single_train_tight-1_tight-2' in cfg.swap_4d_channels + cfg.str_ident:
-                    xs_list.append(xs[0])  # xyz-t tight-1
-                    xs_yzt_x_tight_1 = np.transpose(xs[0], swap_4d_channels_dict['yzt-x'])  # yzt-x tight-1
+                elif 'xyz-t_and_yzt-x' + 'multi_input_single_train_tight-1_tight-2' in swap_col + str_ident:
+                    xs_list.append(xs[0]) # xyz-t tight-1
+                    xs_yzt_x_tight_1 = np.transpose(xs[0], swap_4d_channels_dict['yzt-x']) # yzt-x tight-1
                     xs_list.append(xs_yzt_x_tight_1)
-                    xs_list.append(xs[1])  # xyz-t tight-2
-                    xs_yzt_x_tight_2 = np.transpose(xs[1], swap_4d_channels_dict['yzt-x'])  # yzt-x tight-2
+                    xs_list.append(xs[1]) # xyz-t tight-2
+                    xs_yzt_x_tight_2 = np.transpose(xs[1], swap_4d_channels_dict['yzt-x']) # yzt-x tight-2
                     xs_list.append(xs_yzt_x_tight_2)
 
-                elif cfg.swap_4d_channels == 'xyz-t_and_xyz-c_single_input':
+                elif swap_col == 'xyz-t_and_xyz-c_single_input':
                     xyz_t_and_xyz_c = np.concatenate([xs[0], xs[1]], axis=-1)
-                    xs_list = xyz_t_and_xyz_c  # here, it's not a list since we have only one input image
-
-                else:
-                    raise ValueError('The argument "swap_col"=' + str(cfg.swap_4d_channels) + ' is not valid.')
+                    xs_list = xyz_t_and_xyz_c # here, it's not a list since we have only one input image
+
+                else: raise ValueError('The argument "swap_col"=' + str(swap_col) + ' is not valid.')
 
             else:
                 for i in range(n_files):
                     xs_list.append(xs[i])
 
             # and mc info (labels). Since the labels are same (!!) for all the multiple files, use first file for this
-            y_values = f[0]['y'][n_entries:n_entries+cfg.batchsize]
-            y_values = np.reshape(y_values, (cfg.batchsize, y_values.shape[1]))
-
-            if cfg.class_type[1] != 'track-shower':
-                ys = get_regression_labels(y_values, cfg.class_type)  # ys: dict which contains arrays for every output key
+            y_values = f[0]['y'][n_entries:n_entries+batchsize]
+            y_values = np.reshape(y_values, (batchsize, y_values.shape[1]))
+
+            if class_type[1] != 'track-shower':
+                ys = get_regression_labels(y_values, class_type) # ys: dict which contains arrays for every output key
 
             else:
-                ys = np.zeros((cfg.batchsize, cfg.class_type[0]), dtype=np.float32)
+                ys = np.zeros((batchsize, class_type[0]), dtype=np.float32)
                 # encode the labels such that they are all within the same range (and filter the ones we don't want for now)
-                for c, y_val in enumerate(y_values):  # Could be vectorized with numba, or use dataflow from tensorpack
-                    ys[c] = encode_targets(y_val, cfg.class_type)
+                for c, y_val in enumerate(y_values): # Could be vectorized with numba, or use dataflow from tensorpack
+                    ys[c] = encode_targets(y_val, class_type)
 
             # we have read one more batch from this file
-            n_entries += cfg.batchsize
+            n_entries += batchsize
 
             output = (xs_list, ys) if yield_mc_info is False else (xs_list, ys) + (y_values,)
 
@@ -118,6 +111,74 @@
 
         for i in range(n_files):
             f[i].close()
+
+
+# def gen_batches_from_single_file(filepath, batchsize, n_bins, class_type, f_size=None, zero_center_image=None, yield_mc_info=False, swap_col=None):
+#     """
+#     Generator that returns batches of images ('xs') and labels ('ys') from a h5 file.
+#     :param string filepath: Full filepath of the input h5 file, e.g. '/path/to/file/file.h5'.
+#     :param int batchsize: Size of the batches that should be generated. Ideally same as the chunksize in the h5 file.
+#     :param tuple n_bins: Number of bins for each dimension (x,y,z,t) in the h5 file.
+#     :param (int, str) class_type: Tuple with the umber of output classes and a string identifier to specify the exact output classes.
+#                                   I.e. (2, 'muon-CC_to_elec-CC')
+#     :param int/None f_size: Specifies the filesize (#images) of the .h5 file if not the whole .h5 file
+#                        but a fraction of it (e.g. 10%) should be used for yielding the xs/ys arrays.
+#                        This is important if you run fit_generator(epochs>1) with a filesize (and hence # of steps) that is smaller than the .h5 file.
+#     :param ndarray zero_center_image: mean_image of the x dataset used for zero-centering.
+#     :param bool yield_mc_info: Specifies if mc-infos (y_values) should be yielded as well.
+#                                The mc-infos are used for evaluation after training and testing is finished.
+#     :param bool/str swap_col: Specifies, if the index of the columns for xs should be swapped. Necessary for 3.5D nets.
+#                           Currently available: 'yzt-x' -> [3,1,2,0] from [0,1,2,3]
+#     :return: tuple output: Yields a tuple which contains a full batch of images and labels (+ mc_info if yield_mc_info=True).
+#     """
+#     dimensions = get_dimensions_encoding(n_bins, batchsize)
+#     swap_4d_channels_dict = {'yzt-x': (0, 2, 3, 4, 1), 'tyz-x': (0, 4, 2, 3, 1), 't-xyz': (0, 4, 1, 2, 3), 'xyt-z': (0, 1, 2, 4, 3)}
+#
+#     while 1:
+#         f = h5py.File(filepath, 'r')
+#         if f_size is None:
+#             f_size = len(f['y'])
+#             warnings.warn('f_size=None could produce unexpected results if the f_size used in fit_generator(steps=int(f_size / batchsize)) with epochs > 1 '
+#                           'is not equal to the f_size of the true .h5 file. ')
+#
+#         n_entries = 0
+#         while n_entries <= (f_size - batchsize):
+#             # create numpy arrays of input data (features)
+#             xs = f['x'][n_entries : n_entries + batchsize]
+#             xs = np.reshape(xs, dimensions).astype(np.float32)
+#
+#             if zero_center_image is not None: xs = np.subtract(xs, zero_center_image[0])
+#
+#             if swap_col is not None:
+#                 if swap_col == 'yzt-x' or swap_col == 'xyt-z':
+#                     xs = np.transpose(xs, swap_4d_channels_dict[swap_col])
+#                 elif swap_col == 'xyz-t_and_yzt-x':
+#                     xs_xyz_t = xs
+#                     xs_yzt_x = np.transpose(xs, swap_4d_channels_dict['yzt-x'])
+#                     xs = [xs_xyz_t, xs_yzt_x]
+#                 else: raise ValueError('The argument "swap_col"=' + str(swap_col) + ' is not valid.')
+#
+#             # and mc info (labels)
+#             y_values = f['y'][n_entries:n_entries+batchsize]
+#             y_values = np.reshape(y_values, (batchsize, y_values.shape[1])) #TODO simplify with (y_values, y_values.shape) ?
+#
+#             if class_type[1] != 'track-shower':
+#                 ys = get_regression_labels(y_values, class_type) # ys: dict which contains arrays for every output key
+#
+#             else:
+#                 ys = np.zeros((batchsize, class_type[0]), dtype=np.float32) # ys: arr
+#                 # encode the labels such that they are all within the same range (and filter the ones we don't want for now)
+#                 for c, y_val in enumerate(y_values): # Could be vectorized with numba, or use dataflow from tensorpack
+#                     ys[c] = encode_targets(y_val, class_type)
+#
+#             # we have read one more batch from this file
+#             n_entries += batchsize
+#
+#             output = (xs, ys) if yield_mc_info is False else (xs, ys) + (y_values,)
+#
+#             yield output
+#
+#         f.close() # this line of code is actually not reached if steps=f_size/batchsize
 
 
 def get_dimensions_encoding(n_bins, batchsize):
@@ -322,16 +383,6 @@
 
 #------------- Functions for preprocessing -------------#
 
-<<<<<<< HEAD
-def load_zero_center_data(train_files, n_gpu, zero_center_folder):
-    """
-    Gets the xs_mean array that can be used for zero-centering.
-    The array is either loaded from a previously saved file or it is calculated on the fly.
-    Currently only works for a single input training file!
-    :param list(([train_filepath], train_filesize)) train_files: list of tuples that contains the list of trainfiles and their number of rows.
-    :param int n_gpu: Number of gpu's, used for calculating the available RAM space in get_mean_image().
-    :return: ndarray xs_mean: mean_image of the x dataset. Can be used for zero-centering later on.
-=======
 def load_zero_center_data(train_files, batchsize, n_bins, n_gpu, zero_center_folder, train_files_list_name):
     """
     Gets the xs_mean array(s) that can be used for zero-centering.
@@ -356,7 +407,6 @@
         List of ndarray(s) that contains the mean_image of the x dataset (1 array per model input).
         Can be used for zero-centering later on.
 
->>>>>>> f21aa9b6
     """
     xs_mean = []
     # loop over multiple input data files for a single event, each input needs its own xs_mean
@@ -375,14 +425,6 @@
             xs_mean.append(xs_mean_for_ip_i)
 
         else:
-<<<<<<< HEAD
-            print('Calculating the xs_mean_array in order to zero_center the data!')
-            # if the train dataset is split over multiple files, we need to average over the single xs_mean_temp arrays.
-            xs_mean_temp_arr = None
-            for j in range(len(train_files)):
-                filepath_j = train_files[j][0][i] # j is the index of the j-th train file, i the index of the i-th projection input
-                xs_mean_temp_step = get_mean_image(filepath_j, n_gpu)
-=======
             print('Calculating the xs_mean_array for model input ' + str(i) + ' in order to zero_center the data!')
             dimensions = get_dimensions_encoding(n_bins[i], batchsize)
 
@@ -391,7 +433,6 @@
             for j in range(len(train_files)):
                 filepath_j = train_files[j][0][i] # j is the index of the j-th train file, i the index of the i-th input
                 xs_mean_for_ip_i_step = get_mean_image(filepath_j, dimensions, n_gpu)
->>>>>>> f21aa9b6
 
                 if xs_mean_for_ip_arr_i is None:
                     xs_mean_for_ip_arr_i = np.zeros((len(train_files),) + xs_mean_for_ip_i_step.shape, dtype=np.float64)
@@ -408,9 +449,6 @@
     return xs_mean
 
 
-<<<<<<< HEAD
-def get_mean_image(filepath, n_gpu):
-=======
 def load_fpaths_of_existing_zero_center_files(zero_center_folder):
     """
     Loads the filepaths of all precalculated zero_center_files (.npz) in the zero_center_folder if they exist.
@@ -495,11 +533,11 @@
 
 
 def get_mean_image(filepath, dimensions, n_gpu):
->>>>>>> f21aa9b6
     """
     Returns the mean_image of a xs dataset.
     Calculating still works if xs is larger than the available memory and also if the file is compressed!
     :param str filepath: Filepath of the data upon which the mean_image should be calculated.
+    :param tuple dimensions: Dimensions tuple for 2D, 3D or 4D data.
     :param filepath: Filepath of the input data, used as a str for saving the xs_mean_image.
     :param int n_gpu: Number of used gpu's that is related to how much RAM is available (16G per GPU).
     :return: ndarray xs_mean: mean_image of the x dataset. Can be used for zero-centering later on.
@@ -528,7 +566,7 @@
         xs_mean_arr[i] = xs_mean_temp
 
     xs_mean = np.mean(xs_mean_arr, axis=0, dtype=np.float64).astype(np.float32)
-    #xs_mean = np.reshape(xs_mean, dimensions[1:]) # give the shape the channels dimension again if not 4D
+    xs_mean = np.reshape(xs_mean, dimensions[1:]) # give the shape the channels dimension again if not 4D
 
     return xs_mean
 
@@ -552,7 +590,44 @@
 
 #------------- Various other functions -------------#
 
-
+def get_modelname(n_bins, class_type, nn_arch, swap_4d_channels, str_ident=''):
+    """
+    Derives the name of a model based on its number of bins and the class_type tuple.
+    The final modelname is defined as 'model_Nd_proj_class_type[1]'.
+    E.g. 'model_3d_xyz_muon-CC_to_elec-CC'.
+    :param list(tuple) n_bins: Number of bins for each dimension (x,y,z,t) of the training images. Can contain multiple n_bins tuples.
+    :param (int, str) class_type: Tuple that declares the number of output classes and a string identifier to specify the exact output classes.
+                                  I.e. (2, 'muon-CC_to_elec-CC')
+    :param str nn_arch: String that declares which neural network model architecture is used.
+    :param None/str swap_4d_channels: For 4D data input (3.5D models). Specifies the projection type.
+    :param str str_ident: Optional str identifier that gets appended to the modelname.
+    :return: str modelname: Derived modelname.
+    """
+    modelname = 'model_' + nn_arch + '_'
+
+    projection = ''
+    for i, bins in enumerate(n_bins):
+
+        dim = 4- bins.count(1)
+        if i > 0: projection += '_and_'
+        projection += str(dim) + 'd_'
+
+        if bins.count(1) == 0 and i == 0: # for 4D input # TODO FIX BUG XYZT AFTER NAME
+            if swap_4d_channels is not None:
+                projection += swap_4d_channels
+            else:
+                projection += 'xyz-c' if bins[3] == 31 else 'xyz-t'
+
+        else: # 2D/3D input
+            if bins[0] > 1: projection += 'x'
+            if bins[1] > 1: projection += 'y'
+            if bins[2] > 1: projection += 'z'
+            if bins[3] > 1: projection += 't'
+
+    str_ident = '_' + str_ident if str_ident is not '' else str_ident
+    modelname += projection + '_' + class_type[1] + str_ident
+
+    return modelname
 
 #------------- Various other functions -------------#
 
@@ -592,25 +667,30 @@
     TODO
     """
     # Gibt loss aus über alle :display batches, gemittelt über die letzten :display batches
-    def __init__(self, cfg, epoch, model):
+    def __init__(self, train_files, batchsize, display, model, folder_name, epoch, flush_after_n_lines):
         """
 
         Parameters
         ----------
-        cfg
+        train_files
+        batchsize
+        display
         model
+        folder_name
         epoch
+        flush_after_n_lines : int
+            After how many lines the file should be flushed. -1 for flush at the end of the epoch only.
 
         """
         ks.callbacks.Callback.__init__(self)
-        self.display = cfg.train_logger_display
+        self.display = display
         self.epoch_number = epoch[0]
         self.f_number = epoch[1]
         self.model = model
-        self.flush = cfg.train_logger_flush
+        self.flush = flush_after_n_lines
 
         self.seen = 0
-        self.logfile_train_fname = cfg.main_folder + 'log_train/log_epoch_' + str(epoch[0]) + '_file_' + str(epoch[1]) + '.txt'
+        self.logfile_train_fname = folder_name + '/log_train/log_epoch_' + str(epoch[0]) + '_file_' + str(epoch[1]) + '.txt'
         self.loglist = []
 
         self.cum_metrics = {}
@@ -618,8 +698,8 @@
             self.cum_metrics[metric] = 0
 
         self.steps_per_total_epoch, self.steps_cum = 0, [0]
-        for f, f_size in cfg.get_train_files():
-            steps_per_file = int(f_size / cfg.batchsize)
+        for f, f_size in train_files:
+            steps_per_file = int(f_size / batchsize)
             self.steps_per_total_epoch += steps_per_file
             self.steps_cum.append(self.steps_cum[-1] + steps_per_file)
 
@@ -638,6 +718,8 @@
         if self.seen % self.display == 0:
             batchnumber_float = (self.seen - self.display / 2.) / float(self.steps_per_total_epoch) + self.epoch_number - 1 \
                                 + (self.steps_cum [self.f_number-1] / float(self.steps_per_total_epoch))
+                                # offset if the currently trained file is not the first one
+                                #+ (self.f_number-1) * (1/float(self.n_train_files)) # start from zero # only works if all train files have approximately the same number of entries
             line = '\n{0}\t{1}'.format(self.seen, batchnumber_float)
             for metric in self.model.metrics_names:
                 line = line + '\t' + str(self.cum_metrics[metric] / self.display)
