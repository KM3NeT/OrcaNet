--- conflicted
+++ resolved
@@ -229,20 +229,6 @@
     """
     # One history for each val file
     histories = []
-<<<<<<< HEAD
-    for i, (f, f_size) in enumerate(test_files):
-        print('Testing on file ', i, ',', str(f))
-
-        if n_events is not None: f_size = n_events  # for testing purposes
-
-        history = model.evaluate_generator(
-            generate_batches_from_hdf5_file(f, batchsize, n_bins, class_type, str_ident, swap_col=swap_4d_channels, f_size=f_size, zero_center_image=xs_mean),
-            steps=int(f_size / batchsize), max_queue_size=10, verbose=1)
-        # This history object is just a list, not a dict like with fit_generator!
-        if type(history) != list:
-            history = [history]
-        print('Test sample results: ' + str(history) + ' (' + str(model.metrics_names) + ')')
-=======
     for i, (f, f_size) in enumerate(cfg.get_val_files()):
         print('Validating on file ', i, ',', str(f))
 
@@ -252,7 +238,6 @@
         history = model.evaluate_generator(val_generator, steps=int(f_size / cfg.batchsize), max_queue_size=10, verbose=cfg.verbose_val)
         # This history object is just a list, not a dict like with fit_generator!
         print('Validation sample results: ' + str(history) + ' (' + str(model.metrics_names) + ')')
->>>>>>> eba51077
         histories.append(history)
     history_val = [sum(col) / float(len(col)) for col in zip(*histories)] if len(histories) > 1 else histories[0]  # average over all val files if necessary
 
