[body]
architecture = "single"

# default values for the trunk layers of the network:
type = "conv_block"
conv_dim = 3
kernel_size = 3
dropout = 0.0
<<<<<<< HEAD
n_filters = [64, 64, 64, 64, 64, 64, 128, 128, 128, 128]
swap_4d_channels = 'xyz-t_and_xyz-c_single_input'

[model.compile_opt]
# The loss(es) of the model are listed here.
# The keyword is the name of the respective layer in the model, for which this loss is used.
# The value is a dict with a loss function that it will use, and optionally a weight to each loss.
dx = {function="mean_absolute_error", weight=30}
dy = {function="mean_absolute_error", weight=30}
dz = {function='mean_absolute_error', weight=40}
=======
activation = 'relu'
batchnorm=true


# config of every layer block, will overwrite the default values above
blocks = [
          {filters=64},
          {filters=64},
          {filters=64},
          {filters=64},
          {filters=64, pool_size=[2, 2, 2]},
          {filters=64},
          {filters=128},
          {filters=128},
          {filters=128, pool_size=[2, 2, 2]},
          {filters=128},
          ]

# ----------------------------------------------------------------------
[head]
architecture = "regression_error"
architecture_args = {output_names=['e', 'dx', 'dy', 'dz', 'by', 'vx', 'vy', 'vz', 'vt']}


# ----------------------------------------------------------------------
[compile]
optimizer = "adam"

[compile.losses]
dx = {function="mean_absolute_error", weight=35}
dy = {function="mean_absolute_error", weight=35}
dz = {function='mean_absolute_error', weight=60}
>>>>>>> ff969aff
vx = {function='mean_absolute_error', weight=1}
vy = {function='mean_absolute_error', weight=1}
vz = {function='mean_absolute_error', weight=1}
vt = {function='mean_absolute_error', weight=1e-1}
e  = {function='mean_absolute_error', weight=1}
by = {function='mean_absolute_error', weight=30}
dx_err = {function='loss_uncertainty_mse'}
dy_err = {function='loss_uncertainty_mse'}
dz_err = {function='loss_uncertainty_mse', weight=1.25}
vx_err = {function='loss_uncertainty_mse', weight=5e-4}
vy_err = {function='loss_uncertainty_mse', weight=5e-4}
vz_err = {function='loss_uncertainty_mse', weight=5e-4}
vt_err = {function='loss_uncertainty_mse', weight=5e-7}
e_err  = {function='loss_uncertainty_mse', weight=1e-3}
by_err = {function='loss_uncertainty_mse'}

# ----------------------------------------------------------------------
[orca_modifiers]
sample_modifier = 'xyz-t_and_xyz-c_single_input'
label_modifier = 'energy_dir_bjorken-y_vtx_errors'<|MERGE_RESOLUTION|>--- conflicted
+++ resolved
@@ -6,18 +6,6 @@
 conv_dim = 3
 kernel_size = 3
 dropout = 0.0
-<<<<<<< HEAD
-n_filters = [64, 64, 64, 64, 64, 64, 128, 128, 128, 128]
-swap_4d_channels = 'xyz-t_and_xyz-c_single_input'
-
-[model.compile_opt]
-# The loss(es) of the model are listed here.
-# The keyword is the name of the respective layer in the model, for which this loss is used.
-# The value is a dict with a loss function that it will use, and optionally a weight to each loss.
-dx = {function="mean_absolute_error", weight=30}
-dy = {function="mean_absolute_error", weight=30}
-dz = {function='mean_absolute_error', weight=40}
-=======
 activation = 'relu'
 batchnorm=true
 
@@ -50,13 +38,12 @@
 dx = {function="mean_absolute_error", weight=35}
 dy = {function="mean_absolute_error", weight=35}
 dz = {function='mean_absolute_error', weight=60}
->>>>>>> ff969aff
 vx = {function='mean_absolute_error', weight=1}
 vy = {function='mean_absolute_error', weight=1}
 vz = {function='mean_absolute_error', weight=1}
 vt = {function='mean_absolute_error', weight=1e-1}
 e  = {function='mean_absolute_error', weight=1}
-by = {function='mean_absolute_error', weight=30}
+by = {function='mean_absolute_error', weight=20}
 dx_err = {function='loss_uncertainty_mse'}
 dy_err = {function='loss_uncertainty_mse'}
 dz_err = {function='loss_uncertainty_mse', weight=1.25}
