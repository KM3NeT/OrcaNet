--- conflicted
+++ resolved
@@ -78,7 +78,7 @@
 
     # Per default, a prediction will be done for the model with the
     # highest epoch and filenumber.
-<<<<<<< HEAD
+
     pred_filepath_conc = orga.predict(epoch=epoch, fileno=fileno,
                                       concatenate=True)[0]
 
@@ -93,9 +93,7 @@
 
     except KeyError:
         pass
-=======
-    orga.predict(epoch=epoch, fileno=fileno)
->>>>>>> 1de48337
+
 
 
 def main():
