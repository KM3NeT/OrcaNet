--- conflicted
+++ resolved
@@ -743,7 +743,6 @@
               'vx_err': loss_uncertainty_mse, 'vy_err': loss_uncertainty_mse, 'vz_err': loss_uncertainty_mse,
               'vt_err': loss_uncertainty_mse,
               'e_err': loss_uncertainty_mse, 'by_err': loss_uncertainty_mse}
-<<<<<<< HEAD
     loss_weights = {'dx': 5, 'dy': 5, 'dz': 10, 'vx': 1e-1, 'vy': 1e-1, 'vz': 1e-1, 'vt': 3e-2, 'e': 1, 'by': 20,
                     'dx_err': 1, 'dy_err': 1, 'dz_err': 1, 'vt_err': 1e-1, 'e_err': 0.0005, 'by_err': 1}
     """
@@ -755,13 +754,6 @@
 
 if __name__ == '__main__':
     execute_cnn(*parse_input())
-=======
-    loss_weights = {'dx': 10, 'dy': 10, 'dz': 15, 'vx': 2e-1, 'vy': 2e-1, 'vz': 2e-1, 'vt': 1e-2, 'e': 1, 'by': 10,
-                    'dx_err': 1, 'dy_err': 1, 'dz_err': 1.25, 'vt_err': 1e-4, 'e_err': 3e-3, 'by_err': 1}
-    execute_cnn(n_bins=[(11,13,18,60), (11,13,18,31)], class_type=(None, 'energy_dir_bjorken-y_vtx_errors'), nn_arch='VGG', batchsize=64, epoch=(0,1),
-                use_scratch_ssd=False, loss_opt=(losses, None, loss_weights), n_gpu=(1, 'avolkov'), mode='train',
-                swap_4d_channels='xyz-t_and_xyz-c_single_input', zero_center=True, str_ident='lp_tight-1_60b_errors_mse_w_vtx')
->>>>>>> a082ba15
 
 
 
